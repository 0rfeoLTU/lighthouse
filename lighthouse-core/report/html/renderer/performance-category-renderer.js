--- conflicted
+++ resolved
@@ -56,19 +56,6 @@
     const element = this.populateAuditValues(audit, index, oppTmpl);
     element.id = audit.result.id;
 
-<<<<<<< HEAD
-=======
-    const titleEl = this.dom.find('.lh-load-opportunity__title', tmpl);
-    titleEl.textContent = audit.result.title;
-    this.dom.find('.lh-audit__index', element).textContent = `${index + 1}`;
-
-    if (audit.result.errorMessage || audit.result.explanation) {
-      const debugStrEl = this.dom.createChildOf(titleEl, 'div', 'lh-debug');
-      debugStrEl.textContent = audit.result.errorMessage || audit.result.explanation || null;
-    }
-    if (audit.result.scoreDisplayMode === 'error') return element;
-
->>>>>>> 4a046e09
     const details = audit.result.details;
     if (!details) {
       return element;
